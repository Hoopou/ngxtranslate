import {Injectable, EventEmitter, Optional} from "@angular/core";
import {Http, Response} from "@angular/http";
import {Observable} from "rxjs/Observable";
import {Observer} from "rxjs/Observer";
import "rxjs/add/observable/of";
import "rxjs/add/operator/share";
import "rxjs/add/operator/map";
import "rxjs/add/operator/merge";
import "rxjs/add/operator/toArray";

<<<<<<< HEAD
import {Parser} from "./translate.parser";
=======
import {TranslateParser} from "./translate.parser";
>>>>>>> 22f20385
import {isDefined} from "./util";

export interface TranslationChangeEvent {
    translations: any;
    lang: string;
}

export interface LangChangeEvent {
    lang: string;
    translations: any;
}

export interface MissingTranslationHandlerParams {
    /**
     * the key that's missing in translation files
     * 
     * @type {string}
     */
    key: string;

    /**
     * an instance of the service that was unable to translate the key.
     * 
     * @type {TranslateService}
     */
    translateService: TranslateService;

    /**
     * interpolation params that were passed along for translating the given key.
     * 
     * @type {Object}
     */
    interpolateParams?: Object;
}

declare interface Window {
    navigator: any;
}
declare const window: Window;

export abstract class MissingTranslationHandler {
    /**
     * A function that handles missing translations.
     * 
     * @abstract
     * @param {MissingTranslationHandlerParams} params context for resolving a missing translation
     * @returns {any} a value or an observable
     * If it returns a value, then this value is used.
     * If it return an observable, the value returned by this observable will be used (except if the method was "instant").
     * If it doesn't return then the key will be used as a value
     */
    abstract handle(params: MissingTranslationHandlerParams): any;
}

export abstract class TranslateLoader {
    abstract getTranslation(lang: string): Observable<any>;
}

export class TranslateStaticLoader implements TranslateLoader {
    constructor(private http: Http, private prefix: string = "i18n", private suffix: string = ".json") {
    }

    /**
     * Gets the translations from the server
     * @param lang
     * @returns {any}
     */
    public getTranslation(lang: string): Observable<any> {
        return this.http.get(`${this.prefix}/${lang}${this.suffix}`)
            .map((res: Response) => res.json());
    }
}

@Injectable()
export class TranslateService {
    /**
     * The lang currently used
     */
    public currentLang: string = this.defaultLang;

    /**
     * An EventEmitter to listen to translation change events
     * onTranslationChange.subscribe((params: TranslationChangeEvent) => {
     *     // do something
     * });
     * @type {EventEmitter<TranslationChangeEvent>}
     */
    public onTranslationChange: EventEmitter<TranslationChangeEvent> = new EventEmitter<TranslationChangeEvent>();

    /**
     * An EventEmitter to listen to lang change events
     * onLangChange.subscribe((params: LangChangeEvent) => {
     *     // do something
     * });
     * @type {EventEmitter<LangChangeEvent>}
     */
    public onLangChange: EventEmitter<LangChangeEvent> = new EventEmitter<LangChangeEvent>();

    private pending: any;
    private translations: any = {};
    private defaultLang: string;
    private langs: Array<string> = [];

    /**
     *
     * @param currentLoader An instance of the loader currently used
     * @param missingTranslationHandler A handler for missing translations.
     */
    constructor(
        public currentLoader: TranslateLoader, 
        private parser: TranslateParser,
        @Optional() private missingTranslationHandler: MissingTranslationHandler
    ) {
    }

    /**
     * Sets the default language to use as a fallback
     * @param lang
     */
    public setDefaultLang(lang: string): void {
        this.defaultLang = lang;
    }

    /**
     * Gets the default language used
     * @returns string
     */
    public getDefaultLang(): string {
        return this.defaultLang;   
    }

    /**
     * Changes the lang currently used
     * @param lang
     * @returns {Observable<*>}
     */
    public use(lang: string): Observable<any> {
        let pending: Observable<any>;
        // check if this language is available
        if(typeof this.translations[lang] === "undefined") {
            // not available, ask for it
            pending = this.getTranslation(lang);
        }

        if(typeof pending !== "undefined") {
            // on init set the currentLang immediately
            if(!this.currentLang) {
                this.currentLang = lang;
            }
            pending.subscribe((res: any) => {
                this.changeLang(lang);
            }, (err: any) => {
            });

            return pending;
        } else { // we have this language, return an Observable
            this.changeLang(lang);

            return Observable.of(this.translations[lang]);
        }
    }

    /**
     * Gets an object of translations for a given language with the current loader
     * @param lang
     * @returns {Observable<*>}
     */
    public getTranslation(lang: string): Observable<any> {
        this.pending = this.currentLoader.getTranslation(lang).share();
        this.pending.subscribe((res: Object) => {
            this.translations[lang] = res;
            this.updateLangs();
            this.pending = undefined;
        }, (err: any) => {
            this.pending = undefined;
        });

        return this.pending;
    }

    /**
     * Manually sets an object of translations for a given language
     * @param lang
     * @param translations
     * @param shouldMerge
     */
    public setTranslation(lang: string, translations: Object, shouldMerge: boolean = false): void {
        if(shouldMerge && this.translations[lang]) {
            Object.assign(this.translations[lang], translations);
            this.onTranslationChange.emit({translations: translations, lang: lang});
        } else {
            this.translations[lang] = translations;
        }
        this.updateLangs();
    }

    /**
     * Returns an array of currently available langs
     * @returns {any}
     */
    public getLangs(): Array<string> {
        return this.langs;
    }

    /**
     * @param langs
     * Add available langs
     */
    public addLangs(langs: Array<string>): void {
        langs.forEach((lang: string) => {
            if(this.langs.indexOf(lang) === -1) {
                this.langs.push(lang);
            }
        });
    }

    /**
     * Update the list of available langs
     */
    private updateLangs(): void {
        this.addLangs(Object.keys(this.translations));
    }

    /**
     * Returns the parsed result of the translations
     * @param translations
     * @param key
     * @param interpolateParams
     * @returns {any}
     */
    public getParsedResult(translations: any, key: any, interpolateParams?: Object): any {
        let res: string|Observable<string>;

        if(key instanceof Array) {
            let result: any = {},
                observables: boolean = false;
            for(let k of key) {
                result[k] = this.getParsedResult(translations, k, interpolateParams);
                if(typeof result[k].subscribe === "function") {
                    observables = true;
                }
            }
            if(observables) {
                let mergedObs: any;
                for(let k of key) {
                    let obs = typeof result[k].subscribe === "function" ? result[k] : Observable.of(result[k]);
                    if(typeof mergedObs === "undefined") {
                        mergedObs = obs;
                    } else {
                        mergedObs = mergedObs.merge(obs);
                    }
                }
                return mergedObs.toArray().map((arr: Array<string>) => {
                    let obj: any = {};
                    arr.forEach((value: string, index: number) => {
                        obj[key[index]] = value;
                    });
                    return obj;
                });
            }
            return result;
        }

        if(translations) {
            res = this.parser.interpolate(this.parser.getValue(translations, key), interpolateParams);
        }

        if(typeof res === "undefined" && this.defaultLang && this.defaultLang !== this.currentLang) {
            res = this.parser.interpolate(this.parser.getValue(this.translations[this.defaultLang], key), interpolateParams);
        }

        if (!res && this.missingTranslationHandler) {
            let params: MissingTranslationHandlerParams = { key, translateService: this };
            if (typeof interpolateParams !== 'undefined') {
                params.interpolateParams = interpolateParams;
            }
            res = this.missingTranslationHandler.handle(params);
        }

        return res !== undefined ? res : key;
    }

    /**
     * Gets the translated value of a key (or an array of keys)
     * @param key
     * @param interpolateParams
     * @returns {any} the translated key, or an object of translated keys
     */
    public get(key: string|Array<string>, interpolateParams?: Object): Observable<string|any> {
        if(!isDefined(key) || !key.length) {
            throw new Error(`Parameter "key" required`);
        }
        // check if we are loading a new translation to use
        if(this.pending) {
            return Observable.create((observer: Observer<string>) => {
                let onComplete = (res: string) => {
                    observer.next(res);
                    observer.complete();
                };
                let onError = (err: any) => {
                    observer.error(err);
                };
                this.pending.subscribe((res: any) => {
                    res = this.getParsedResult(res, key, interpolateParams);
                    if(typeof res.subscribe === "function") {
                        res.subscribe(onComplete, onError);
                    } else {
                        onComplete(res);
                    }
                }, onError);
            });
        } else {
            let res = this.getParsedResult(this.translations[this.currentLang], key, interpolateParams);
            if(typeof res.subscribe === "function") {
                return res;
            } else {
                return Observable.of(res);
            }
        }
    }

    /**
     * Returns a translation instantly from the internal state of loaded translation.
     * All rules regarding the current language, the preferred language of even fallback languages will be used except any promise handling.
     * @param key
     * @param interpolateParams
     * @returns {string}
     */
    public instant(key: string|Array<string>, interpolateParams?: Object): string|any {
        if(!isDefined(key) || !key.length) {
            throw new Error(`Parameter "key" required`);
        }

        let res = this.getParsedResult(this.translations[this.currentLang], key, interpolateParams);
        if(typeof res.subscribe !== "undefined") {
            if(key instanceof Array) {
                let obj: any = {};
                key.forEach((value: string, index: number) => {
                    obj[key[index]] = key[index];
                });
                return obj;
            }
            return key;
        } else {
            return res;
        }
    }

    /**
     * Sets the translated value of a key
     * @param key
     * @param value
     * @param lang
     */
    public set(key: string, value: string, lang: string = this.currentLang): void {
        this.translations[lang][key] = value;
        this.updateLangs();
        this.onTranslationChange.emit({translations: {[key]: value}, lang: lang});
    }

    /**
     * Changes the current lang
     * @param lang
     */
    private changeLang(lang: string): void {
        this.currentLang = lang;
        this.onLangChange.emit({lang: lang, translations: this.translations[lang]});
    }

    /**
     * Allows to reload the lang file from the file
     * @param lang
     * @returns {Observable<any>}
     */
    public reloadLang(lang: string): Observable<any> {
        this.resetLang(lang);
        return this.getTranslation(lang);
    }

    /**
     * Deletes inner translation
     * @param lang
     */
    public resetLang(lang: string): void {
        this.translations[lang] = undefined;
    }

    /**
     * Returns the language code name from the browser, e.g. "de"
     *
     * @returns string
     */
    public getBrowserLang(): string {
        if(typeof window === 'undefined' || typeof window.navigator === 'undefined') {
            return undefined;
        }

        let browserLang: any = window.navigator.languages ? window.navigator.languages[0] : null;
        browserLang = browserLang || window.navigator.language || window.navigator.browserLanguage || window.navigator.userLanguage;

        if(browserLang.indexOf('-') !== -1) {
            browserLang = browserLang.split('-')[0];
        }

        if(browserLang.indexOf('_') !== -1) {
            browserLang = browserLang.split('_')[0];
        }

        return browserLang;
    }

    /**
     * Returns the culture language code name from the browser, e.g. "de-DE"
     *
     * @returns string
     */
    public getBrowserCultureLang(): string {
        if (typeof window === 'undefined' || typeof window.navigator === 'undefined') {
            return undefined;
        }

        let browserCultureLang: any = window.navigator.languages ? window.navigator.languages[0] : null;
        browserCultureLang = browserCultureLang || window.navigator.language || window.navigator.browserLanguage || window.navigator.userLanguage;

        return browserCultureLang;
    }
}<|MERGE_RESOLUTION|>--- conflicted
+++ resolved
@@ -8,11 +8,7 @@
 import "rxjs/add/operator/merge";
 import "rxjs/add/operator/toArray";
 
-<<<<<<< HEAD
-import {Parser} from "./translate.parser";
-=======
 import {TranslateParser} from "./translate.parser";
->>>>>>> 22f20385
 import {isDefined} from "./util";
 
 export interface TranslationChangeEvent {
@@ -125,8 +121,7 @@
         public currentLoader: TranslateLoader, 
         private parser: TranslateParser,
         @Optional() private missingTranslationHandler: MissingTranslationHandler
-    ) {
-    }
+    ) {}
 
     /**
      * Sets the default language to use as a fallback
